package main

// contractNonConstMethodsTemplateContent contains the template string from contract_non_const_methods.go.tmpl
var contractNonConstMethodsTemplateContent = `{{- $contract := . -}}
{{- $logger := (print $contract.ShortVar "Logger") -}}
{{- range $i, $method := .NonConstMethods }}

// Transaction submission.
func ({{$contract.ShortVar}} *{{$contract.Class}}) {{$method.CapsName}}(
	{{$method.ParamDeclarations -}}
	{{- if $method.Payable -}}
	value *big.Int,
	{{ end }}
	transactionOptions ...ethutil.TransactionOptions,
) (*types.Transaction, error) {
	{{$logger}}.Debug(
		"submitting transaction {{$method.LowerName}}\n",
		{{$method.Params}}
		{{- if $method.Payable -}}
		"\nValue: ", value,
		{{ end -}}
	)

	{{$contract.ShortVar}}.transactionMutex.Lock()
	defer {{$contract.ShortVar}}.transactionMutex.Unlock()

	// create a copy
    transactorOptions := new(bind.TransactOpts)
    *transactorOptions = *{{$contract.ShortVar}}.transactorOptions

<<<<<<< HEAD
=======
    {{if $method.Payable -}}
    transactorOptions.Value = value
    {{- end }}

>>>>>>> 85802b99
	if len(transactionOptions) > 1 {
		return nil, fmt.Errorf(
			"could not process multiple transaction options sets",
		)
	} else if len(transactionOptions) > 0 {
		transactionOptions[0].Apply(transactorOptions)
	}

	transaction, err := {{$contract.ShortVar}}.contract.{{$method.CapsName}}(
		transactorOptions,
		{{$method.Params}}
	)

	if err != nil {
		return transaction, {{$contract.ShortVar}}.errorResolver.ResolveError(
			err,
			{{$contract.ShortVar}}.transactorOptions.From,
			{{if $method.Payable -}}
			value
			{{- else -}}
			nil
			{{- end -}},
			"{{$method.LowerName}}",
			{{$method.Params}}
		)
	}

	{{$logger}}.Debugf(
		"submitted transaction {{$method.LowerName}} with id: [%v]",
		transaction.Hash().Hex(),
	)

	return transaction, err
}

{{- $returnVar := print "result, " -}}
{{ if eq $method.Return.Type "" -}}
{{- $returnVar = "" -}}
{{- end }}

// Non-mutating call, not a transaction submission.
func ({{$contract.ShortVar}} *{{$contract.Class}}) Call{{$method.CapsName}}(
	{{$method.ParamDeclarations -}}
	{{- if $method.Payable -}}
	value *big.Int,
	{{ end -}}
	blockNumber *big.Int,
) ({{- if gt (len $method.Return.Type) 0 -}} {{$method.Return.Type}}, {{- end -}} error) {
	{{- if gt (len $method.Return.Type) 0 }}
	var result {{$method.Return.Type}}
	{{- else }}
	var result interface{} = nil
	{{- end }}

	err := ethutil.CallAtBlock(
		{{$contract.ShortVar}}.transactorOptions.From,
		blockNumber,
		{{- if $method.Payable -}}
		value,
		{{ else -}}
		nil,
		{{ end -}}
		{{$contract.ShortVar}}.contractABI,
		{{$contract.ShortVar}}.caller,
		{{$contract.ShortVar}}.errorResolver,
		{{$contract.ShortVar}}.contractAddress,
		"{{$method.LowerName}}",
		&result,
		{{$method.Params}}
	)

	return {{$returnVar}}err
}

{{- end -}}
`<|MERGE_RESOLUTION|>--- conflicted
+++ resolved
@@ -28,13 +28,10 @@
     transactorOptions := new(bind.TransactOpts)
     *transactorOptions = *{{$contract.ShortVar}}.transactorOptions
 
-<<<<<<< HEAD
-=======
     {{if $method.Payable -}}
     transactorOptions.Value = value
     {{- end }}
 
->>>>>>> 85802b99
 	if len(transactionOptions) > 1 {
 		return nil, fmt.Errorf(
 			"could not process multiple transaction options sets",
